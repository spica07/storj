// Copyright (C) 2018 Storj Labs, Inc.
// See LICENSE for copying information.

package segments

import (
	"context"
	"io"
	"log"
	"time"

	"github.com/golang/protobuf/ptypes"
	"github.com/golang/protobuf/ptypes/timestamp"
	"github.com/vivint/infectious"
	"github.com/zeebo/errs"
	"go.uber.org/zap"
	monkit "gopkg.in/spacemonkeygo/monkit.v2"

	"storj.io/storj/pkg/dht"
	"storj.io/storj/pkg/eestream"
	"storj.io/storj/pkg/node"
	"storj.io/storj/pkg/overlay"
	"storj.io/storj/pkg/paths"
	"storj.io/storj/pkg/pb"
	"storj.io/storj/pkg/piecestore/rpc/client"
	"storj.io/storj/pkg/pointerdb/pdbclient"
	"storj.io/storj/pkg/ranger"
	ecclient "storj.io/storj/pkg/storage/ec"
)

var (
	mon = monkit.Package()
)

// Meta info about a segment
type Meta struct {
	Modified   time.Time
	Expiration time.Time
	Size       int64
	Data       []byte
}

// ListItem is a single item in a listing
type ListItem struct {
	Path     paths.Path
	Meta     Meta
	IsPrefix bool
}

// Store for segments
type Store interface {
	Meta(ctx context.Context, path paths.Path) (meta Meta, err error)
	Get(ctx context.Context, path paths.Path) (rr ranger.Ranger, meta Meta, err error)
	Repair(ctx context.Context, path paths.Path, lostPieces []int) (err error)
	Put(ctx context.Context, data io.Reader, expiration time.Time, segmentInfo func() (paths.Path, []byte, error)) (meta Meta, err error)
	Delete(ctx context.Context, path paths.Path) (err error)
	List(ctx context.Context, prefix, startAfter, endBefore paths.Path, recursive bool, limit int, metaFlags uint32) (items []ListItem, more bool, err error)
}

type segmentStore struct {
	oc            overlay.Client
	ec            ecclient.Client
	pdb           pdbclient.Client
	rs            eestream.RedundancyStrategy
	thresholdSize int
}

// NewSegmentStore creates a new instance of segmentStore
func NewSegmentStore(oc overlay.Client, ec ecclient.Client,
	pdb pdbclient.Client, rs eestream.RedundancyStrategy, t int) Store {
	return &segmentStore{oc: oc, ec: ec, pdb: pdb, rs: rs, thresholdSize: t}
}

// Meta retrieves the metadata of the segment
func (s *segmentStore) Meta(ctx context.Context, path paths.Path) (meta Meta,
	err error) {
	defer mon.Task()(&ctx)(&err)

	pr, err := s.pdb.Get(ctx, path)
	if err != nil {
		return Meta{}, Error.Wrap(err)
	}

	return convertMeta(pr), nil
}

// Put uploads a segment to an erasure code client
func (s *segmentStore) Put(ctx context.Context, data io.Reader, expiration time.Time, segmentInfo func() (paths.Path, []byte, error)) (meta Meta, err error) {
	defer mon.Task()(&ctx)(&err)

	exp, err := ptypes.TimestampProto(expiration)
	if err != nil {
		return Meta{}, Error.Wrap(err)
	}

	peekReader := NewPeekThresholdReader(data)
	remoteSized, err := peekReader.IsLargerThan(s.thresholdSize)
	if err != nil {
		return Meta{}, err
	}

	var path paths.Path
	var pointer *pb.Pointer
	if !remoteSized {
		p, metadata, err := segmentInfo()
		if err != nil {
			return Meta{}, Error.Wrap(err)
		}
		path = p

		pointer = &pb.Pointer{
			Type:           pb.Pointer_INLINE,
			InlineSegment:  peekReader.thresholdBuf,
			Size:           int64(len(peekReader.thresholdBuf)),
			ExpirationDate: exp,
			Metadata:       metadata,
		}
	} else {
		// uses overlay client to request a list of nodes
		nodes, err := s.oc.Choose(ctx, overlay.Options{Amount: s.rs.TotalCount(), Space: 0, Excluded: nil})
		if err != nil {
			return Meta{}, Error.Wrap(err)
		}
		pieceID := client.NewPieceID()
		sizedReader := SizeReader(peekReader)

		signedMessage, err := s.pdb.SignedMessage()
		if err != nil {
			return Meta{}, Error.Wrap(err)
		}
		// puts file to ecclient
		successfulNodes, err := s.ec.Put(ctx, nodes, s.rs, pieceID, sizedReader, expiration, signedMessage)
		if err != nil {
			return Meta{}, Error.Wrap(err)
		}

		p, metadata, err := segmentInfo()
		if err != nil {
			return Meta{}, Error.Wrap(err)
		}
		path = p

		pointer, err = s.makeRemotePointer(successfulNodes, pieceID, sizedReader.Size(), exp, metadata)
		if err != nil {
			return Meta{}, err
		}
	}

	// puts pointer to pointerDB
	err = s.pdb.Put(ctx, path, pointer)
	if err != nil {
		return Meta{}, Error.Wrap(err)
	}

	// get the metadata for the newly uploaded segment
	m, err := s.Meta(ctx, path)
	if err != nil {
		return Meta{}, Error.Wrap(err)
	}
	return m, nil
}

// makeRemotePointer creates a pointer of type remote
func (s *segmentStore) makeRemotePointer(nodes []*pb.Node, pieceID client.PieceID, readerSize int64,
	exp *timestamp.Timestamp, metadata []byte) (pointer *pb.Pointer, err error) {
	var remotePieces []*pb.RemotePiece
	for i := range nodes {
		if nodes[i] == nil {
			continue
		}
		remotePieces = append(remotePieces, &pb.RemotePiece{
			PieceNum: int32(i),
			NodeId:   nodes[i].Id,
		})
	}

	pointer = &pb.Pointer{
		Type: pb.Pointer_REMOTE,
		Remote: &pb.RemoteSegment{
			Redundancy: &pb.RedundancyScheme{
				Type:             pb.RedundancyScheme_RS,
				MinReq:           int32(s.rs.RequiredCount()),
				Total:            int32(s.rs.TotalCount()),
				RepairThreshold:  int32(s.rs.RepairThreshold()),
				SuccessThreshold: int32(s.rs.OptimalThreshold()),
				ErasureShareSize: int32(s.rs.ErasureShareSize()),
			},
			PieceId:      string(pieceID),
			RemotePieces: remotePieces,
		},
		Size:           readerSize,
		ExpirationDate: exp,
		Metadata:       metadata,
	}
	return pointer, nil
}

// Get retrieves a segment using erasure code, overlay, and pointerdb clients
func (s *segmentStore) Get(ctx context.Context, path paths.Path) (
	rr ranger.Ranger, meta Meta, err error) {
	defer mon.Task()(&ctx)(&err)

	//c := make(chan bool, 1)
	log.Println("KISHORE --> Testing the repair START ******")
	lostPieces := []int{1, 2}
	s.Repair(ctx, path, lostPieces)

	log.Println("KISHORE --> Testing the repair END ******")
	//<-c
	pr, err := s.pdb.Get(ctx, path)
	if err != nil {
		return nil, Meta{}, Error.Wrap(err)
	}

	if pr.GetType() == pb.Pointer_REMOTE {
		seg := pr.GetRemote()
		pid := client.PieceID(seg.GetPieceId())
		nodes, err := s.lookupNodes(ctx, seg)
		if err != nil {
			return nil, Meta{}, Error.Wrap(err)
		}

		es, err := makeErasureScheme(pr.GetRemote().GetRedundancy())
		if err != nil {
			return nil, Meta{}, err
		}

		signedMessage, err := s.pdb.SignedMessage()
		if err != nil {
			return nil, Meta{}, Error.Wrap(err)
		}
		rr, err = s.ec.Get(ctx, nodes, es, pid, pr.GetSize(), signedMessage)
		if err != nil {
			return nil, Meta{}, Error.Wrap(err)
		}
	} else {
		rr = ranger.ByteRanger(pr.InlineSegment)
	}

	return rr, convertMeta(pr), nil
}

func makeErasureScheme(rs *pb.RedundancyScheme) (eestream.ErasureScheme, error) {
	fc, err := infectious.NewFEC(int(rs.GetMinReq()), int(rs.GetTotal()))
	if err != nil {
		return nil, Error.Wrap(err)
	}
	es := eestream.NewRSScheme(fc, int(rs.GetErasureShareSize()))
	return es, nil
}

// Delete tells piece stores to delete a segment and deletes pointer from pointerdb
func (s *segmentStore) Delete(ctx context.Context, path paths.Path) (err error) {
	defer mon.Task()(&ctx)(&err)

	pr, err := s.pdb.Get(ctx, path)
	if err != nil {
		return Error.Wrap(err)
	}

	if pr.GetType() == pb.Pointer_REMOTE {
		seg := pr.GetRemote()
		pid := client.PieceID(seg.PieceId)
		nodes, err := s.lookupNodes(ctx, seg)
		if err != nil {
			return Error.Wrap(err)
		}

		signedMessage, err := s.pdb.SignedMessage()
		if err != nil {
			return Error.Wrap(err)
		}
		// ecclient sends delete request
		err = s.ec.Delete(ctx, nodes, pid, signedMessage)
		if err != nil {
			return Error.Wrap(err)
		}
	}

	// deletes pointer from pointerdb
	return s.pdb.Delete(ctx, path)
}

// Repair retrieves an at-risk segment and repairs and stores lost pieces on new nodes
func (s *segmentStore) Repair(ctx context.Context, path paths.Path, lostPieces []int) (err error) {
	defer mon.Task()(&ctx)(&err)

	//Read the segment's pointer's info from the PointerDB
	pr, err := s.pdb.Get(ctx, path)
	if err != nil {
		return Error.Wrap(err)
	}

	if pr.GetType() == pb.Pointer_REMOTE {
		seg := pr.GetRemote()
<<<<<<< HEAD
		pid := client.PieceID(seg.PieceId)
=======
		pid := client.PieceID(seg.GetPieceId())
>>>>>>> 3693ddee

		// Get the list of remote pieces from the pointer
		originalNodes, err := s.lookupNodes(ctx, seg)
		if err != nil {
			return Error.Wrap(err)
		}

		// get the nodes list that needs to be excluded
		var excludeNodeIDs []dht.NodeID
		for _, v := range originalNodes {
			if v != nil {
<<<<<<< HEAD
				excludeNodeIDs = append(excludeNodeIDs, node.IDFromString(v.Id))
=======
				excludeNodeIDs = append(excludeNodeIDs, node.IDFromString(v.GetId()))
>>>>>>> 3693ddee
			}
		}

		//remove all lost pieces from the list to have only healthy pieces
		for j := range originalNodes {
			for i := range lostPieces {
				if j == lostPieces[i] {
					originalNodes[j] = nil
				}
			}
		}

		// count the number of nil nodes thats needs to be repaired
		totalNilNodes := 0
		for i := range originalNodes {
			if originalNodes[i] == nil {
				totalNilNodes = totalNilNodes + 1
				continue
			}
		}

		//Request Overlay for n-h new storage nodes
		newNodes, err := s.getNewUniqueNodes(ctx, excludeNodeIDs, totalNilNodes, 0)
<<<<<<< HEAD
=======
		if err != nil {
			return Error.New("Error in receiving requested nodes")
		}
>>>>>>> 3693ddee

		totalRepairCount := len(newNodes)
		if totalRepairCount != totalNilNodes {
			return Error.New("Expected nodes count different")
		}

		//make a repair nodes list just with new unique ids
		repairNodesList := make([]*pb.Node, len(originalNodes))
<<<<<<< HEAD
		for _, vn := range newNodes {
			for j, vr := range originalNodes {
				// find the nil in the original node list
				if vr == nil {
					// replace the location with the newNode Node info
					repairNodesList[j] = vn
				}
=======
		for j, vr := range originalNodes {
			// find the nil in the original node list
			if vr == nil {
				// replace the location with the newNode Node info
				totalRepairCount = totalRepairCount - 1
				repairNodesList[j] = newNodes[totalRepairCount]
>>>>>>> 3693ddee
			}
		}

		es, err := makeErasureScheme(pr.GetRemote().GetRedundancy())
		if err != nil {
			return Error.Wrap(err)
		}

<<<<<<< HEAD
		// download the segment using the nodes just with healthy nodes
		rr, err := s.ec.Get(ctx, originalNodes, es, pid, pr.GetSize())
=======
		signedMessage, err := s.pdb.SignedMessage()
		if err != nil {
			return Error.Wrap(err)
		}

		// download the segment using the nodes just with healthy nodes
		rr, err := s.ec.Get(ctx, originalNodes, es, pid, pr.GetSize(), signedMessage)
>>>>>>> 3693ddee
		if err != nil {
			return Error.Wrap(err)
		}

		// get io.Reader from ranger
		r, err := rr.Range(ctx, 0, rr.Size())
		if err != nil {
			return err
		}

<<<<<<< HEAD
		/* to really make the piecenodes unique test code */
		// ecclient sends delete request
		err = s.ec.Delete(ctx, newNodes, pid)
		if err != nil {
			return Error.Wrap(err)
		}

=======
>>>>>>> 3693ddee
		// puts file to ecclient
		exp := pr.GetExpirationDate()

		//@TODO-ASK check the expiration timer
<<<<<<< HEAD
		successfulNodes, err := s.ec.Put(ctx, repairNodesList, s.rs, pid, r, time.Time{})
=======
		successfulNodes, err := s.ec.Put(ctx, repairNodesList, s.rs, pid, r, time.Time{}, signedMessage)
>>>>>>> 3693ddee
		if err != nil {
			return Error.Wrap(err)
		}

		// merge the successful nodes list into the originalNodes list
		for i, v := range originalNodes {
			if v == nil {
				// copy the successfuNode info
				originalNodes[i] = successfulNodes[i]
			}
		}

		metadata := pr.GetMetadata()
		pointer, err := s.makeRemotePointer(originalNodes, pid, rr.Size(), exp, metadata)
		if err != nil {
			return err
		}

		// update the segment info in the pointerDB
		err = s.pdb.Put(ctx, path, pointer)
		return err
	}

	return errs.New("Cannot repair inline segment")
}

// getNewUniqueNodes gets a list of new nodes different from the passed nodes list
func (s *segmentStore) getNewUniqueNodes(ctx context.Context, nodes []dht.NodeID, numOfNodes int, space int64) ([]*pb.Node, error) {
<<<<<<< HEAD
	op := overlay.Options{Amount: numOfNodes, Space: space, Excluded: nodes}
=======
	op := overlay.Options{Amount: numOfNodes * 3, Space: space, Excluded: nodes}
>>>>>>> 3693ddee
	newNodes, err := s.oc.Choose(ctx, op)
	if err != nil {
		return nil, err
	}
<<<<<<< HEAD

	// if nodes == nil {
	// 	return newNodes, err
	// }
	// log.Println("KISHORE --> list of newNodes ", newNodes)

	// uniqueNodes := len(newNodes)
	// for uniqueNodes > 0 {
	// 	for j := range newNodes {
	// 		for i := range nodes {

	// 			if newNodes[j] == nodes[i] {
	// 				uniqueNodes = uniqueNodes + 1
	// 			}
	// 		}
	// 		uniqueNodes = (uniqueNodes - 1)
	// 		log.Println("KISHORE --> uniqueNodes = ", uniqueNodes)
	// 	}
	// 	if uniqueNodes > 0 {
	// 		// request a new set of nodes
	// 		newNodes, err = s.oc.Choose(ctx, numOfNodes, space)
	// 		if err != nil {
	// 			return nil, err
	// 		}
	// 	}
	// 	log.Println("KISHORE --> got unique nodes")
	// }
=======
>>>>>>> 3693ddee
	return newNodes, err
}

// lookupNodes calls Lookup to get node addresses from the overlay
func (s *segmentStore) lookupNodes(ctx context.Context, seg *pb.RemoteSegment) (nodes []*pb.Node, err error) {
	// Get list of all nodes IDs storing a piece from the segment
	var nodeIds []dht.NodeID
	for _, p := range seg.RemotePieces {
		nodeIds = append(nodeIds, node.IDFromString(p.GetNodeId()))
	}
	// Lookup the node info from node IDs
	n, err := s.oc.BulkLookup(ctx, nodeIds)
	if err != nil {
		return nil, Error.Wrap(err)
	}
	// Create an indexed list of nodes based on the piece number.
	// Missing pieces are represented by a nil node.
	nodes = make([]*pb.Node, seg.GetRedundancy().GetTotal())
	for i, p := range seg.GetRemotePieces() {
		nodes[p.PieceNum] = n[i]
	}
	return nodes, nil
}

// List retrieves paths to segments and their metadata stored in the pointerdb
func (s *segmentStore) List(ctx context.Context, prefix, startAfter,
	endBefore paths.Path, recursive bool, limit int, metaFlags uint32) (
	items []ListItem, more bool, err error) {
	defer mon.Task()(&ctx)(&err)

	pdbItems, more, err := s.pdb.List(ctx, prefix, startAfter, endBefore, recursive, limit, metaFlags)
	if err != nil {
		return nil, false, err
	}

	items = make([]ListItem, len(pdbItems))
	for i, itm := range pdbItems {
		items[i] = ListItem{
			Path:     itm.Path,
			Meta:     convertMeta(itm.Pointer),
			IsPrefix: itm.IsPrefix,
		}
	}

	return items, more, nil
}

// convertMeta converts pointer to segment metadata
func convertMeta(pr *pb.Pointer) Meta {
	return Meta{
		Modified:   convertTime(pr.GetCreationDate()),
		Expiration: convertTime(pr.GetExpirationDate()),
		Size:       pr.GetSize(),
		Data:       pr.GetMetadata(),
	}
}

// convertTime converts gRPC timestamp to Go time
func convertTime(ts *timestamp.Timestamp) time.Time {
	if ts == nil {
		return time.Time{}
	}
	t, err := ptypes.Timestamp(ts)
	if err != nil {
		zap.S().Warnf("Failed converting timestamp %v: %v", ts, err)
	}
	return t
}<|MERGE_RESOLUTION|>--- conflicted
+++ resolved
@@ -6,7 +6,6 @@
 import (
 	"context"
 	"io"
-	"log"
 	"time"
 
 	"github.com/golang/protobuf/ptypes"
@@ -200,13 +199,6 @@
 	rr ranger.Ranger, meta Meta, err error) {
 	defer mon.Task()(&ctx)(&err)
 
-	//c := make(chan bool, 1)
-	log.Println("KISHORE --> Testing the repair START ******")
-	lostPieces := []int{1, 2}
-	s.Repair(ctx, path, lostPieces)
-
-	log.Println("KISHORE --> Testing the repair END ******")
-	//<-c
 	pr, err := s.pdb.Get(ctx, path)
 	if err != nil {
 		return nil, Meta{}, Error.Wrap(err)
@@ -293,11 +285,7 @@
 
 	if pr.GetType() == pb.Pointer_REMOTE {
 		seg := pr.GetRemote()
-<<<<<<< HEAD
-		pid := client.PieceID(seg.PieceId)
-=======
 		pid := client.PieceID(seg.GetPieceId())
->>>>>>> 3693ddee
 
 		// Get the list of remote pieces from the pointer
 		originalNodes, err := s.lookupNodes(ctx, seg)
@@ -309,11 +297,7 @@
 		var excludeNodeIDs []dht.NodeID
 		for _, v := range originalNodes {
 			if v != nil {
-<<<<<<< HEAD
-				excludeNodeIDs = append(excludeNodeIDs, node.IDFromString(v.Id))
-=======
 				excludeNodeIDs = append(excludeNodeIDs, node.IDFromString(v.GetId()))
->>>>>>> 3693ddee
 			}
 		}
 
@@ -337,12 +321,9 @@
 
 		//Request Overlay for n-h new storage nodes
 		newNodes, err := s.getNewUniqueNodes(ctx, excludeNodeIDs, totalNilNodes, 0)
-<<<<<<< HEAD
-=======
 		if err != nil {
 			return Error.New("Error in receiving requested nodes")
 		}
->>>>>>> 3693ddee
 
 		totalRepairCount := len(newNodes)
 		if totalRepairCount != totalNilNodes {
@@ -351,22 +332,12 @@
 
 		//make a repair nodes list just with new unique ids
 		repairNodesList := make([]*pb.Node, len(originalNodes))
-<<<<<<< HEAD
-		for _, vn := range newNodes {
-			for j, vr := range originalNodes {
-				// find the nil in the original node list
-				if vr == nil {
-					// replace the location with the newNode Node info
-					repairNodesList[j] = vn
-				}
-=======
 		for j, vr := range originalNodes {
 			// find the nil in the original node list
 			if vr == nil {
 				// replace the location with the newNode Node info
 				totalRepairCount = totalRepairCount - 1
 				repairNodesList[j] = newNodes[totalRepairCount]
->>>>>>> 3693ddee
 			}
 		}
 
@@ -375,10 +346,6 @@
 			return Error.Wrap(err)
 		}
 
-<<<<<<< HEAD
-		// download the segment using the nodes just with healthy nodes
-		rr, err := s.ec.Get(ctx, originalNodes, es, pid, pr.GetSize())
-=======
 		signedMessage, err := s.pdb.SignedMessage()
 		if err != nil {
 			return Error.Wrap(err)
@@ -386,7 +353,6 @@
 
 		// download the segment using the nodes just with healthy nodes
 		rr, err := s.ec.Get(ctx, originalNodes, es, pid, pr.GetSize(), signedMessage)
->>>>>>> 3693ddee
 		if err != nil {
 			return Error.Wrap(err)
 		}
@@ -397,25 +363,11 @@
 			return err
 		}
 
-<<<<<<< HEAD
-		/* to really make the piecenodes unique test code */
-		// ecclient sends delete request
-		err = s.ec.Delete(ctx, newNodes, pid)
-		if err != nil {
-			return Error.Wrap(err)
-		}
-
-=======
->>>>>>> 3693ddee
 		// puts file to ecclient
 		exp := pr.GetExpirationDate()
 
 		//@TODO-ASK check the expiration timer
-<<<<<<< HEAD
-		successfulNodes, err := s.ec.Put(ctx, repairNodesList, s.rs, pid, r, time.Time{})
-=======
 		successfulNodes, err := s.ec.Put(ctx, repairNodesList, s.rs, pid, r, time.Time{}, signedMessage)
->>>>>>> 3693ddee
 		if err != nil {
 			return Error.Wrap(err)
 		}
@@ -444,45 +396,11 @@
 
 // getNewUniqueNodes gets a list of new nodes different from the passed nodes list
 func (s *segmentStore) getNewUniqueNodes(ctx context.Context, nodes []dht.NodeID, numOfNodes int, space int64) ([]*pb.Node, error) {
-<<<<<<< HEAD
-	op := overlay.Options{Amount: numOfNodes, Space: space, Excluded: nodes}
-=======
 	op := overlay.Options{Amount: numOfNodes * 3, Space: space, Excluded: nodes}
->>>>>>> 3693ddee
 	newNodes, err := s.oc.Choose(ctx, op)
 	if err != nil {
 		return nil, err
 	}
-<<<<<<< HEAD
-
-	// if nodes == nil {
-	// 	return newNodes, err
-	// }
-	// log.Println("KISHORE --> list of newNodes ", newNodes)
-
-	// uniqueNodes := len(newNodes)
-	// for uniqueNodes > 0 {
-	// 	for j := range newNodes {
-	// 		for i := range nodes {
-
-	// 			if newNodes[j] == nodes[i] {
-	// 				uniqueNodes = uniqueNodes + 1
-	// 			}
-	// 		}
-	// 		uniqueNodes = (uniqueNodes - 1)
-	// 		log.Println("KISHORE --> uniqueNodes = ", uniqueNodes)
-	// 	}
-	// 	if uniqueNodes > 0 {
-	// 		// request a new set of nodes
-	// 		newNodes, err = s.oc.Choose(ctx, numOfNodes, space)
-	// 		if err != nil {
-	// 			return nil, err
-	// 		}
-	// 	}
-	// 	log.Println("KISHORE --> got unique nodes")
-	// }
-=======
->>>>>>> 3693ddee
 	return newNodes, err
 }
 
